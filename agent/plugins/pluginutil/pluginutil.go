// Copyright 2016 Amazon.com, Inc. or its affiliates. All Rights Reserved.
//
// Licensed under the AWS Customer Agreement (the "License"). You may
// not use this file except in compliance with the License. A copy of the
// License is located at
//
// http://aws.amazon.com/agreement/
//
// Package pluginutil implements some common functions shared by multiple plugins.
package pluginutil

import (
	"io"
	"io/ioutil"
	"os"
	"path/filepath"
	"strconv"
	"strings"

	"github.com/aws/amazon-ssm-agent/agent/appconfig"
	"github.com/aws/amazon-ssm-agent/agent/contracts"
	"github.com/aws/amazon-ssm-agent/agent/fileutil"
	"github.com/aws/amazon-ssm-agent/agent/fileutil/artifact"
	"github.com/aws/amazon-ssm-agent/agent/jsonutil"
	"github.com/aws/amazon-ssm-agent/agent/log"
	"github.com/aws/amazon-ssm-agent/agent/platform"
	"github.com/aws/amazon-ssm-agent/agent/s3util"
	"github.com/aws/amazon-ssm-agent/agent/sdkutil"
	command_state_helper "github.com/aws/amazon-ssm-agent/agent/statemanager"
	"github.com/aws/amazon-ssm-agent/agent/task"
	"github.com/aws/aws-sdk-go/aws/session"
	"github.com/aws/aws-sdk-go/service/s3"
)

const (
	defaultExecutionTimeoutInSeconds = 3600
	maxExecutionTimeoutInSeconds     = 28800
	minExecutionTimeoutInSeconds     = 5
)

// S3RegionUSStandard is a standard S3 Region used to upload output related documents.
var S3RegionUSStandard = "us-east-1"

var s3Bjs = "cn-north-1"

var s3BjsEndpoint = "s3.cn-north-1.amazonaws.com.cn"

var s3StandardEndpoint = "s3.amazonaws.com"

// CommandExecuter is a function that can execute a set of commands.
type CommandExecuter func(log log.T, workingDir string, stdoutFilePath string, stderrFilePath string, cancelFlag task.CancelFlag, executionTimeout int, commandName string, commandArguments []string) (stdout io.Reader, stderr io.Reader, exitCode int, errs []error)

// UploadOutputToS3BucketExecuter is a function that can upload outputs to S3 bucket.
type UploadOutputToS3BucketExecuter func(log log.T, pluginID string, orchestrationDir string, outputS3BucketName string, outputS3KeyPrefix string, useTempDirectory bool, tempDir string, Stdout string, Stderr string) []string

// S3Uploader is an interface for objects that can upload data to s3.
type S3Uploader interface {
	S3Upload(bucketName string, bucketKey string, filePath string) error
	UploadS3TestFile(log log.T, bucketName, key string) error
	IsS3ErrorRelatedToAccessDenied(errMsg string) bool
	IsS3ErrorRelatedToWrongBucketRegion(errMsg string) bool
	GetS3BucketRegionFromErrorMsg(log log.T, errMsg string) string
	GetS3ClientRegion() string
	SetS3ClientRegion(region string)
}

// DefaultPlugin is the type for the default plugin.
type DefaultPlugin struct {
	// ExecuteCommand is an object that can execute commands.
	ExecuteCommand CommandExecuter

	// ExecuteUploadOutputToS3Bucket is an object that can upload command outputs to S3 bucket.
	ExecuteUploadOutputToS3Bucket UploadOutputToS3BucketExecuter

	// Uploader is an object that can upload data to s3.
	Uploader S3Uploader

	// UploadToS3Sync is true if uploading to S3 should be done synchronously, false for async.
	UploadToS3Sync bool

	// StdoutFileName is the name of the file that stores standard output.
	StdoutFileName string

	// StderrFileName is the name of the file that stores standard error.
	StderrFileName string

	// MaxStdoutLength is the maximum lenght of the standard output returned in the plugin result.
	// If the output is longer, it will be truncated. The full output will be uploaded to s3.
	MaxStdoutLength int

	// MaxStderrLength is the maximum lenght of the standard error returned in the plugin result.
	MaxStderrLength int

	// OutputTruncatedSuffix is an optional suffix that is inserted at the end of the truncated stdout/stderr.
	OutputTruncatedSuffix string
}

// PluginConfig is used for initializing plugins with default values
type PluginConfig struct {
	StdoutFileName        string
	StderrFileName        string
	MaxStdoutLength       int
	MaxStderrLength       int
	OutputTruncatedSuffix string
}

// ReadPrefix returns the beginning data from a given Reader, truncated to the given limit.
func ReadPrefix(input io.Reader, maxLength int, truncatedSuffix string) (out string, err error) {
	// read up to maxLength bytes from input
	data, err := ioutil.ReadAll(io.LimitReader(input, int64(maxLength)))
	if err != nil {
		return
	}

	// no need to truncate
	if len(data) < maxLength {
		out = string(data)
		return
	}

	// truncate and add suffix
	if maxLength > len(truncatedSuffix) {
		pos := maxLength - len(truncatedSuffix)
		out = string(data[:pos]) + truncatedSuffix
		return
	}

	// suffix longer than maxLength - return beginning of suffix
	out = truncatedSuffix[:maxLength]
	return
}

// ReadAll returns all data from a given Reader.
func ReadAll(input io.Reader, maxLength int, truncatedSuffix string) (out string, err error) {
	// read up to maxLength bytes from input
	data, err := ioutil.ReadAll(io.LimitReader(input, int64(maxLength)))
	if err != nil {
		return "", err
	}

	return string(data), nil
}

// GetS3Config returns the S3 config used for uploading output files to S3
func GetS3Config() *s3util.Manager {
	//There are multiple ways of supporting the cross-region upload to S3 bucket:
	//1) We can specify the url https://s3.amazonaws.com and not specify region in our s3 client. This approach only works in java & .net but not in golang
	//since it enforces to use region in our client.
	//2) We can make use of GetBucketLocation API to find the location of S3 bucket. This is a better way to handle this, however it has its own disadvantages:
	//-> We will have to update the managed policy of AmazonEC2RoleforSSM so that agent will have permissions to make that call.
	//-> We will still have to notify our customers regarding the change in our IAM policy - such that customers using inline policy will also make the change accordingly.
	//3) Special behavior for S3 PutObject API for IAD region which is described in detail below.
	//We have taken the 3rd option - until the changes for the 2nd option is in place.

	//In our current implementation, we upload a test S3 file and use the error message to determine the bucket's region,
	//but we do this with region set as "us-east-1". This is because of special behavior of S3 PutObject API:
	//Only for the endpoint "us-east-1", if the bucket is present in any other region (i.e non IAD bucket) PutObject API will throw an
	//error of type - AuthorizationHeaderMalformed with a message stating which region is the bucket present. A sample error message looks like:
	//AuthorizationHeaderMalformed: The authorization header is malformed; the region 'us-east-1' is wrong; expecting 'us-west-2' status code: 400, request id: []

	//We leverage the above error message to determine the bucket's region, and if there is no error - that means the bucket is indeed in IAD.

	//Note: The above behavior only exists for IAD endpoint (special endpoint for S3) - not just any other region.
	//For other region endpoints, you get a BucketRegionError which is not useful for us in determining where the bucket is present.
	//Revisit this if S3 ensures the PutObject API behavior consistent over all endpoints - in which case - instead of using IAD endpoint,
	//we can then pick the endpoint from meta-data instead.

	awsConfig := sdkutil.AwsConfig()

	if region, err := platform.Region(); err == nil && region == s3Bjs {
		awsConfig.Endpoint = &s3BjsEndpoint
		awsConfig.Region = &s3Bjs
	} else {
		awsConfig.Endpoint = &s3StandardEndpoint
		awsConfig.Region = &S3RegionUSStandard
	}
	s3 := s3.New(session.New(awsConfig))
	return s3util.NewManager(s3)
}

// UploadOutputToS3Bucket uploads outputs (if any) to s3
func (p *DefaultPlugin) UploadOutputToS3Bucket(log log.T, pluginID string, orchestrationDir string, outputS3BucketName string, outputS3KeyPrefix string, useTempDirectory bool, tempDir string, Stdout string, Stderr string) []string {
	var uploadOutputToS3BucketErrors []string
	if outputS3BucketName != "" {
		uploadOutputsToS3 := func() {
			uploadToS3 := true
			var testUploadError error

			if region, err := platform.Region(); err == nil && region != s3Bjs {
				p.Uploader.SetS3ClientRegion(S3RegionUSStandard)
			}

			log.Infof("uploading a test file to s3 bucket - %v , s3 key - %v with S3Client using region endpoint - %v",
				outputS3BucketName,
				outputS3KeyPrefix,
				p.Uploader.GetS3ClientRegion())

			testUploadError = p.Uploader.UploadS3TestFile(log, outputS3BucketName, outputS3KeyPrefix)

			if testUploadError != nil {
				//Check if the error is related to Access Denied - i.e missing permissions
				if p.Uploader.IsS3ErrorRelatedToAccessDenied(testUploadError.Error()) {
					log.Debugf("encountered access denied related error - can't upload to S3 due to missing permissions -%v", testUploadError.Error())
					uploadToS3 = false
					//since we don't have permissions - no S3 calls will go through no matter what
				} else if p.Uploader.IsS3ErrorRelatedToWrongBucketRegion(testUploadError.Error()) { //check if error is related to different bucket region

					log.Debugf("encountered error related to wrong bucket region while uploading test file to S3 - %v. parsing the message to get expected region",
						testUploadError.Error())

					expectedBucketRegion := p.Uploader.GetS3BucketRegionFromErrorMsg(log, testUploadError.Error())

					//set the region to expectedBucketRegion
					p.Uploader.SetS3ClientRegion(expectedBucketRegion)
				} else {
					log.Debugf("encountered unexpected error while uploading test file to S3 - %v, no need to modify s3client", testUploadError.Error())
				}
			} else { //there were no errors while uploading a test file to S3 - our s3client should continue to use "us-east-1"

				log.Debugf("there were no errors while uploading a test file to S3 in region - %v. S3 client will continue to use region - %v",
					S3RegionUSStandard,
					p.Uploader.GetS3ClientRegion())
			}

			if uploadToS3 {
				log.Infof("uploading logs to S3 with client configured to use region - %v", p.Uploader.GetS3ClientRegion())

				if useTempDirectory {
					// delete temp directory once we're done
					defer DeleteDirectory(log, tempDir)
				}

				if Stdout != "" {
					localPath := filepath.Join(orchestrationDir, p.StdoutFileName)

					s3Key := fileutil.BuildS3Path(outputS3KeyPrefix, pluginID, p.StdoutFileName)
					log.Debugf("Uploading %v to s3://%v/%v", localPath, outputS3BucketName, s3Key)
					err := p.Uploader.S3Upload(outputS3BucketName, s3Key, localPath)
					if err != nil {

						log.Errorf("failed uploading %v to s3://%v/%v err:%v", localPath, outputS3BucketName, s3Key, err)
						if p.UploadToS3Sync {
							// if we are in synchronous mode, we can also return the error
							uploadOutputToS3BucketErrors = append(uploadOutputToS3BucketErrors, err.Error())
						}
					}
				}

				if Stderr != "" {
					localPath := filepath.Join(orchestrationDir, p.StderrFileName)

					s3Key := fileutil.BuildS3Path(outputS3KeyPrefix, pluginID, p.StderrFileName)
					log.Debugf("Uploading %v to s3://%v/%v", localPath, outputS3BucketName, s3Key)
					err := p.Uploader.S3Upload(outputS3BucketName, s3Key, localPath)
					if err != nil {
						log.Errorf("failed uploading %v to s3://%v/%v err:%v", localPath, outputS3BucketName, s3Key, err)
						if p.UploadToS3Sync {
							// if we are in synchronous mode, we can also return the error
							uploadOutputToS3BucketErrors = append(uploadOutputToS3BucketErrors, err.Error())
						}
					}
				}
			} else {
				//TODO:Bubble this up to engine - so that document level status reply can be sent stating no permissions to perform S3 upload - similar to ec2config
			}
		}

		if p.UploadToS3Sync {
			uploadOutputsToS3()
		} else {
			go uploadOutputsToS3()
		}
	}

	//return out.Errors
	return uploadOutputToS3BucketErrors
}

// DeleteDirectory deletes a directory and all its content.
func DeleteDirectory(log log.T, dirName string) {
	if err := os.RemoveAll(dirName); err != nil {
		log.Error("error deleting directory", err)
	}
}

// CreateScriptFile creates a script containing the given commands.
func CreateScriptFile(log log.T, scriptPath string, runCommand []string) (err error) {
	var sourceFile *os.File
	var scriptFile *os.File

	// create script file
	mode := int(appconfig.ReadWriteExecuteAccess)
	scriptFile, err = os.OpenFile(scriptPath, os.O_CREATE|os.O_WRONLY, os.FileMode(mode))
	if err != nil {
		log.Errorf("failed to create local script file %v, err %v", scriptPath, err)
		return
	}
	defer func() {
		cerr := scriptFile.Close()
		if err == nil {
			err = cerr
		}
	}()

	// write source commands to file
	if sourceFile != nil {
		if _, err = io.Copy(scriptFile, sourceFile); err != nil {
			log.Errorf("failed to write source scripts to file %v", scriptPath)
			return
		}
		_, err = scriptFile.WriteString("\n")
		if err != nil {
			log.Errorf("failed to write source scripts scripts to file %v", scriptPath)
			return
		}
	}

	// write source commands to file
	_, err = scriptFile.WriteString(strings.Join(runCommand, "\n") + "\n")
	if err != nil {
		log.Errorf("failed to write runcommand scripts to file %v", scriptPath)
		return
	}

	return
}

// DownloadFileFromSource downloads file from source
func DownloadFileFromSource(log log.T, source string, sourceHash string, sourceHashType string) (artifact.DownloadOutput, error) {
	// download source and verify its integrity
	downloadInput := artifact.DownloadInput{
		SourceURL:       source,
		SourceHashValue: sourceHash,
		SourceHashType:  sourceHashType,
	}
	log.Debug("Downloading file")
	return artifact.Download(log, downloadInput)
}

// DefaultPluginConfig returns the default values for the plugin
func DefaultPluginConfig() PluginConfig {
	return PluginConfig{
		StdoutFileName:        "stdout",
		StderrFileName:        "stderr",
		MaxStdoutLength:       2500,
		MaxStderrLength:       2500,
		OutputTruncatedSuffix: "--output truncated--",
	}
}

// PersistPluginInformationToCurrent persists the plugin execution results
func PersistPluginInformationToCurrent(log log.T, pluginID string, config contracts.Configuration, res contracts.PluginResult) {
	//Every plugin should persist information inside the execute method.
	//At this point a plugin knows that an interim state is already stored in Current folder.
	//Plugin will continue to add data to the same file in Current folder
	messageIDSplit := strings.Split(config.MessageId, ".")
	instanceID := messageIDSplit[len(messageIDSplit)-1]

	pluginState := command_state_helper.GetPluginState(log,
		pluginID,
		config.BookKeepingFileName,
		instanceID,
		appconfig.DefaultLocationOfCurrent)

	if pluginState == nil {
		log.Errorf("failed to find plugin state with id %v", pluginID)
		return
	}

	//set plugin state's execution details
	pluginState.Configuration = config
	pluginState.Result = res

	//set HasExecuted based on result status.
	if pluginState.Result.Status == contracts.ResultStatusSuccessAndReboot {
		pluginState.HasExecuted = false
	} else {
		pluginState.HasExecuted = true
	}

	command_state_helper.PersistPluginState(log,
		*pluginState,
		pluginID,
		config.BookKeepingFileName,
		instanceID,
		appconfig.DefaultLocationOfCurrent)
}

// LoadParametersAsList returns properties as a list and appropriate PluginResult if error is encountered
func LoadParametersAsList(log log.T, prop interface{}) ([]interface{}, contracts.PluginResult) {

	var properties []interface{}
	var res contracts.PluginResult

<<<<<<< HEAD
	if err := jsonutil.Remarshal(prop, &properties); err != nil {
		log.Errorf("unable to parse plugin configuration, %v", err)
		res.Output = "Execution failed because agent is unable to parse plugin configuration"
		res.Code = 1
		res.Status = contracts.ResultStatusFailed
=======
	switch prop := prop.(type) {
	case []interface{}:
		if err := jsonutil.Remarshal(prop, &properties); err != nil {
			log.Errorf("unable to parse plugin configuration")
			res.Output = "Execution failed because agent is unable to parse plugin configuration"
			res.Code = 1
			res.Status = contracts.ResultStatusFailed
		}
	default:
		properties = append(properties, prop)
>>>>>>> 22c60601
	}

	return properties, res
}

// LoadParametersAsMap returns properties as a map and appropriate PluginResult if error is encountered
func LoadParametersAsMap(log log.T, prop interface{}) (map[string]interface{}, contracts.PluginResult) {
	var properties map[string]interface{}
	var res contracts.PluginResult

	if err := jsonutil.Remarshal(prop, &properties); err != nil {
		log.Errorf("unable to parse plugin configuration")
		res.Output = "Execution failed because agent is unable to parse plugin configuration"
		res.Code = 1
		res.Status = contracts.ResultStatusFailed
	}

	return properties, res
}

// ValidateExecutionTimeout validates the supplied input interface and converts it into a valid int value.
func ValidateExecutionTimeout(log log.T, input interface{}) int {
	var num int

	switch input.(type) {
	case string:
		num = extractIntFromString(log, input.(string))
	case int:
		num = input.(int)
	case float64:
		f := input.(float64)
		num = int(f)
		log.Infof("Unexpected 'TimeoutSeconds' float value %v received. Applying 'TimeoutSeconds' as %v", f, num)
	default:
		log.Errorf("Unexpected 'TimeoutSeconds' value %v received. Setting 'TimeoutSeconds' to default value %v", input, defaultExecutionTimeoutInSeconds)
	}

	if num < minExecutionTimeoutInSeconds || num > maxExecutionTimeoutInSeconds {
		log.Infof("'TimeoutSeconds' value should be between %v and %v. Setting 'TimeoutSeconds' to default value %v", minExecutionTimeoutInSeconds, maxExecutionTimeoutInSeconds, defaultExecutionTimeoutInSeconds)
		num = defaultExecutionTimeoutInSeconds
	}
	return num
}

// ParseRunCommand checks the command type and convert it to the string array
func ParseRunCommand(input interface{}, output []string) []string {
	switch value := input.(type) {
	case string:
		output = append(output, value)
	case []interface{}:
		for _, element := range value {
			output = ParseRunCommand(element, output)
		}
	}
	return output
}

// extractIntFromString extracts a valid int value from a string.
func extractIntFromString(log log.T, input string) int {
	var iNum int
	var fNum float64
	var err error

	iNum, err = strconv.Atoi(input)
	if err == nil {
		return iNum
	}

	fNum, err = strconv.ParseFloat(input, 64)
	if err == nil {
		iNum = int(fNum)
		log.Infof("Unexpected 'TimeoutSeconds' float value %v received. Applying 'TimeoutSeconds' as %v", fNum, iNum)
	} else {
		log.Errorf("Unexpected 'TimeoutSeconds' string value %v received. Setting 'TimeoutSeconds' to default value %v", input, defaultExecutionTimeoutInSeconds)
		iNum = defaultExecutionTimeoutInSeconds
	}
	return iNum
}<|MERGE_RESOLUTION|>--- conflicted
+++ resolved
@@ -392,13 +392,6 @@
 	var properties []interface{}
 	var res contracts.PluginResult
 
-<<<<<<< HEAD
-	if err := jsonutil.Remarshal(prop, &properties); err != nil {
-		log.Errorf("unable to parse plugin configuration, %v", err)
-		res.Output = "Execution failed because agent is unable to parse plugin configuration"
-		res.Code = 1
-		res.Status = contracts.ResultStatusFailed
-=======
 	switch prop := prop.(type) {
 	case []interface{}:
 		if err := jsonutil.Remarshal(prop, &properties); err != nil {
@@ -409,7 +402,6 @@
 		}
 	default:
 		properties = append(properties, prop)
->>>>>>> 22c60601
 	}
 
 	return properties, res
